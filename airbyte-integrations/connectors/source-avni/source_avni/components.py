from airbyte_cdk.sources.declarative.auth.token import BasicHttpAuthenticator
from dataclasses import dataclass
import boto3
import requests
<<<<<<< HEAD
=======

from airbyte_cdk.sources.declarative.auth.token import BasicHttpAuthenticator
>>>>>>> 49690aa0


@dataclass
class CustomAuthenticator(BasicHttpAuthenticator):

    @property
    def token(self) -> str:
        username = self._username.eval(self.config)
        password = self._password.eval(self.config)

        app_client_id = self.get_client_id()

        client = boto3.client("cognito-idp", region_name="ap-south-1")
        response = client.initiate_auth(
            ClientId=app_client_id, AuthFlow="USER_PASSWORD_AUTH", AuthParameters={"USERNAME": username, "PASSWORD": password}
        )
        token = response["AuthenticationResult"]["IdToken"]
        return token

    @property
    def auth_header(self) -> str:
        return "auth-token"

    def get_client_id(self):
<<<<<<< HEAD

        url_client = self.config["url_base"] + "/idp-details"
        response = requests.get(url_client, timeout=30)
=======
        url_client = "https://app.avniproject.org/idp-details"
        response = requests.get(url_client)
>>>>>>> 49690aa0
        response.raise_for_status()
        client = response.json()
        return client["cognito"]["clientId"]<|MERGE_RESOLUTION|>--- conflicted
+++ resolved
@@ -2,11 +2,6 @@
 from dataclasses import dataclass
 import boto3
 import requests
-<<<<<<< HEAD
-=======
-
-from airbyte_cdk.sources.declarative.auth.token import BasicHttpAuthenticator
->>>>>>> 49690aa0
 
 
 @dataclass
@@ -21,7 +16,9 @@
 
         client = boto3.client("cognito-idp", region_name="ap-south-1")
         response = client.initiate_auth(
-            ClientId=app_client_id, AuthFlow="USER_PASSWORD_AUTH", AuthParameters={"USERNAME": username, "PASSWORD": password}
+            ClientId=app_client_id,
+            AuthFlow="USER_PASSWORD_AUTH",
+            AuthParameters={"USERNAME": username, "PASSWORD": password},
         )
         token = response["AuthenticationResult"]["IdToken"]
         return token
@@ -31,14 +28,9 @@
         return "auth-token"
 
     def get_client_id(self):
-<<<<<<< HEAD
 
         url_client = self.config["url_base"] + "/idp-details"
         response = requests.get(url_client, timeout=30)
-=======
-        url_client = "https://app.avniproject.org/idp-details"
-        response = requests.get(url_client)
->>>>>>> 49690aa0
         response.raise_for_status()
         client = response.json()
         return client["cognito"]["clientId"]