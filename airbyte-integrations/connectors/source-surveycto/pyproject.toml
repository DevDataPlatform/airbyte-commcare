--- conflicted
+++ resolved
@@ -3,11 +3,7 @@
 build-backend = "poetry.core.masonry.api"
 
 [tool.poetry]
-<<<<<<< HEAD
-version = "0.1.0"
-=======
 version = "0.1.34"
->>>>>>> 49690aa0
 name = "source-surveycto"
 description = "Source implementation for surveycto."
 authors = [ "Airbyte <contact@airbyte.io>",]
