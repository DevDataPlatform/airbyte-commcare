- name: Airtable
  sourceDefinitionId: 14c6e7ea-97ed-4f5e-a7b5-25e9a80b8212
  dockerRepository: airbyte/source-airtable
  dockerImageTag: 0.1.2
  documentationUrl: https://docs.airbyte.io/integrations/sources/airtable
  icon: airtable.svg
  sourceType: api
  releaseStage: alpha
- name: AlloyDB for PostgreSQL
  sourceDefinitionId: 1fa90628-2b9e-11ed-a261-0242ac120002
  dockerRepository: airbyte/source-alloydb
  dockerImageTag: 1.0.0
  documentationUrl: https://docs.airbyte.io/integrations/sources/alloydb
  icon: alloydb.svg
  sourceType: database
  releaseStage: alpha
- name: AWS CloudTrail
  sourceDefinitionId: 6ff047c0-f5d5-4ce5-8c81-204a830fa7e1
  dockerRepository: airbyte/source-aws-cloudtrail
  dockerImageTag: 0.1.4
  documentationUrl: https://docs.airbyte.io/integrations/sources/aws-cloudtrail
  icon: awscloudtrail.svg
  sourceType: api
  releaseStage: alpha
- name: Amazon Ads
  sourceDefinitionId: c6b0a29e-1da9-4512-9002-7bfd0cba2246
  dockerRepository: airbyte/source-amazon-ads
  dockerImageTag: 0.1.20
  documentationUrl: https://docs.airbyte.io/integrations/sources/amazon-ads
  icon: amazonads.svg
  sourceType: api
  releaseStage: generally_available
- name: Amazon Seller Partner
  sourceDefinitionId: e55879a8-0ef8-4557-abcf-ab34c53ec460
  dockerRepository: airbyte/source-amazon-seller-partner
  dockerImageTag: 0.2.25
  sourceType: api
  documentationUrl: https://docs.airbyte.io/integrations/sources/amazon-seller-partner
  icon: amazonsellerpartner.svg
  releaseStage: alpha
- name: Amazon SQS
  sourceDefinitionId: 983fd355-6bf3-4709-91b5-37afa391eeb6
  dockerRepository: airbyte/source-amazon-sqs
  dockerImageTag: 0.1.0
  documentationUrl: https://docs.airbyte.io/integrations/sources/amazon-sqs
  sourceType: api
  releaseStage: alpha
- name: Amplitude
  sourceDefinitionId: fa9f58c6-2d03-4237-aaa4-07d75e0c1396
  dockerRepository: airbyte/source-amplitude
  dockerImageTag: 0.1.13
  documentationUrl: https://docs.airbyte.io/integrations/sources/amplitude
  icon: amplitude.svg
  sourceType: api
  releaseStage: generally_available
- name: Apify Dataset
  sourceDefinitionId: 47f17145-fe20-4ef5-a548-e29b048adf84
  dockerRepository: airbyte/source-apify-dataset
  dockerImageTag: 0.1.11
  documentationUrl: https://docs.airbyte.io/integrations/sources/apify-dataset
  icon: apify.svg
  sourceType: api
  releaseStage: alpha
- name: Appfollow
  sourceDefinitionId: b4375641-e270-41d3-9c20-4f9cecad87a8
  dockerRepository: airbyte/source-appfollow
  dockerImageTag: 0.1.1
  documentationUrl: https://docs.airbyte.io/integrations/sources/appfollow
  icon: appfollow.svg
  sourceType: api
  releaseStage: alpha
- name: Appstore
  sourceDefinitionId: 2af123bf-0aaf-4e0d-9784-cb497f23741a
  dockerRepository: airbyte/source-appstore-singer
  dockerImageTag: 0.2.6
  documentationUrl: https://docs.airbyte.io/integrations/sources/appstore
  icon: appstore.svg
  sourceType: api
  releaseStage: alpha
- name: Asana
  sourceDefinitionId: d0243522-dccf-4978-8ba0-37ed47a0bdbf
  dockerRepository: airbyte/source-asana
  dockerImageTag: 0.1.4
  documentationUrl: https://docs.airbyte.io/integrations/sources/asana
  icon: asana.svg
  sourceType: api
  releaseStage: beta
- name: Azure Table Storage
  sourceDefinitionId: 798ae795-5189-42b6-b64e-3cb91db93338
  dockerRepository: airbyte/source-azure-table
  dockerImageTag: 0.1.2
  documentationUrl: https://docs.airbyte.io/integrations/sources/azure-table
  icon: azureblobstorage.svg
  sourceType: database
  releaseStage: alpha
- name: BambooHR
  sourceDefinitionId: 90916976-a132-4ce9-8bce-82a03dd58788
  dockerRepository: airbyte/source-bamboo-hr
  dockerImageTag: 0.2.0
  documentationUrl: https://docs.airbyte.io/integrations/sources/bamboo-hr
  icon: bamboohr.svg
  sourceType: api
  releaseStage: alpha
- name: BigCommerce
  sourceDefinitionId: 59c5501b-9f95-411e-9269-7143c939adbd
  dockerRepository: airbyte/source-bigcommerce
  dockerImageTag: 0.1.6
  documentationUrl: https://docs.airbyte.io/integrations/sources/bigcommerce
  icon: bigcommerce.svg
  sourceType: api
  releaseStage: alpha
- name: BigQuery
  sourceDefinitionId: bfd1ddf8-ae8a-4620-b1d7-55597d2ba08c
  dockerRepository: airbyte/source-bigquery
  dockerImageTag: 0.2.1
  documentationUrl: https://docs.airbyte.io/integrations/sources/bigquery
  icon: bigquery.svg
  sourceType: database
  releaseStage: alpha
- name: Bing Ads
  sourceDefinitionId: 47f25999-dd5e-4636-8c39-e7cea2453331
  dockerRepository: airbyte/source-bing-ads
  dockerImageTag: 0.1.12
  documentationUrl: https://docs.airbyte.io/integrations/sources/bing-ads
  icon: bingads.svg
  sourceType: api
  releaseStage: generally_available
- name: Braintree
  sourceDefinitionId: 63cea06f-1c75-458d-88fe-ad48c7cb27fd
  dockerRepository: airbyte/source-braintree
  dockerImageTag: 0.1.3
  documentationUrl: https://docs.airbyte.io/integrations/sources/braintree
  icon: braintree.svg
  sourceType: api
  releaseStage: alpha
- name: Cart.com
  sourceDefinitionId: bb1a6d31-6879-4819-a2bd-3eed299ea8e2
  dockerRepository: airbyte/source-cart
  dockerImageTag: 0.1.6
  documentationUrl: https://docs.airbyte.io/integrations/sources/cart
  icon: cart.svg
  sourceType: api
  releaseStage: alpha
- name: Chargebee
  sourceDefinitionId: 686473f1-76d9-4994-9cc7-9b13da46147c
  dockerRepository: airbyte/source-chargebee
  dockerImageTag: 0.1.13
  documentationUrl: https://docs.airbyte.io/integrations/sources/chargebee
  icon: chargebee.svg
  sourceType: api
  releaseStage: beta
- name: Chargify
  sourceDefinitionId: 9b2d3607-7222-4709-9fa2-c2abdebbdd88
  dockerRepository: airbyte/source-chargify
  dockerImageTag: 0.1.0
  documentationUrl: https://docs.airbyte.io/integrations/sources/chargify
  icon: chargify.svg
  sourceType: api
  releaseStage: alpha
- name: Chartmogul
  sourceDefinitionId: b6604cbd-1b12-4c08-8767-e140d0fb0877
  dockerRepository: airbyte/source-chartmogul
  dockerImageTag: 0.1.1
  documentationUrl: https://docs.airbyte.io/integrations/sources/chartmogul
  icon: chartmogul.svg
  sourceType: api
  releaseStage: alpha
- name: ClickHouse
  sourceDefinitionId: bad83517-5e54-4a3d-9b53-63e85fbd4d7c
  dockerRepository: airbyte/source-clickhouse
  dockerImageTag: 0.1.13
  documentationUrl: https://docs.airbyte.io/integrations/sources/clickhouse
  icon: cliskhouse.svg
  sourceType: database
  releaseStage: alpha
- name: Close.com
  sourceDefinitionId: dfffecb7-9a13-43e9-acdc-b92af7997ca9
  dockerRepository: airbyte/source-close-com
  dockerImageTag: 0.1.0
  documentationUrl: https://docs.airbyte.io/integrations/sources/close-com
  icon: close.svg
  sourceType: api
  releaseStage: alpha
- name: Cockroachdb
  sourceDefinitionId: 9fa5862c-da7c-11eb-8d19-0242ac130003
  dockerRepository: airbyte/source-cockroachdb
  dockerImageTag: 0.1.18
  documentationUrl: https://docs.airbyte.io/integrations/sources/cockroachdb
  icon: cockroachdb.svg
  sourceType: database
  releaseStage: alpha
- name: Commercetools
  sourceDefinitionId: 008b2e26-11a3-11ec-82a8-0242ac130003
  dockerRepository: airbyte/source-commercetools
  dockerImageTag: 0.1.0
  documentationUrl: https://docs.airbyte.io/integrations/sources/commercetools
  icon: commercetools.svg
  sourceType: api
  releaseStage: alpha
- name: Confluence
  sourceDefinitionId: cf40a7f8-71f8-45ce-a7fa-fca053e4028c
  dockerRepository: airbyte/source-confluence
  dockerImageTag: 0.1.1
  documentationUrl: https://docs.airbyte.io/integrations/sources/confluence
  icon: confluence.svg
  sourceType: api
  releaseStage: alpha
- name: Customer.io
  sourceDefinitionId: c47d6804-8b98-449f-970a-5ddb5cb5d7aa
  dockerRepository: farosai/airbyte-customer-io-source
  dockerImageTag: 0.1.23
  documentationUrl: https://docs.airbyte.io/integrations/sources/customer-io
  icon: customer-io.svg
  sourceType: api
  releaseStage: alpha
- name: Delighted
  sourceDefinitionId: cc88c43f-6f53-4e8a-8c4d-b284baaf9635
  dockerRepository: airbyte/source-delighted
  dockerImageTag: 0.1.4
  documentationUrl: https://docs.airbyte.io/integrations/sources/delighted
  icon: delighted.svg
  sourceType: api
  releaseStage: alpha
- name: Dixa
  sourceDefinitionId: 0b5c867e-1b12-4d02-ab74-97b2184ff6d7
  dockerRepository: airbyte/source-dixa
  dockerImageTag: 0.1.3
  documentationUrl: https://docs.airbyte.io/integrations/sources/dixa
  icon: dixa.svg
  sourceType: api
  releaseStage: alpha
- name: Dockerhub
  sourceDefinitionId: 72d405a3-56d8-499f-a571-667c03406e43
  dockerRepository: airbyte/source-dockerhub
  dockerImageTag: 0.1.0
  documentationUrl: https://docs.airbyte.io/integrations/sources/dockerhub
  icon: dockerhub.svg
  sourceType: api
  releaseStage: alpha
- name: Drift
  sourceDefinitionId: 445831eb-78db-4b1f-8f1f-0d96ad8739e2
  dockerRepository: airbyte/source-drift
  dockerImageTag: 0.2.5
  documentationUrl: https://docs.airbyte.io/integrations/sources/drift
  icon: drift.svg
  sourceType: api
  releaseStage: alpha
- name: E2E Testing
  sourceDefinitionId: d53f9084-fa6b-4a5a-976c-5b8392f4ad8a
  dockerRepository: airbyte/source-e2e-test
  dockerImageTag: 2.1.1
  documentationUrl: https://docs.airbyte.io/integrations/sources/e2e-test
  icon: airbyte.svg
  sourceType: api
  releaseStage: alpha
- name: Exchange Rates Api
  sourceDefinitionId: e2b40e36-aa0e-4bed-b41b-bcea6fa348b1
  dockerRepository: airbyte/source-exchange-rates
  dockerImageTag: 1.2.6
  documentationUrl: https://docs.airbyte.io/integrations/sources/exchangeratesapi
  icon: exchangeratesapi.svg
  sourceType: api
  releaseStage: alpha
- name: Facebook Marketing
  sourceDefinitionId: e7778cfc-e97c-4458-9ecb-b4f2bba8946c
  dockerRepository: airbyte/source-facebook-marketing
  dockerImageTag: 0.2.63
  documentationUrl: https://docs.airbyte.io/integrations/sources/facebook-marketing
  icon: facebook.svg
  sourceType: api
  releaseStage: generally_available
- name: Facebook Pages
  sourceDefinitionId: 010eb12f-837b-4685-892d-0a39f76a98f5
  dockerRepository: airbyte/source-facebook-pages
  dockerImageTag: 0.1.6
  documentationUrl: https://docs.airbyte.com/integrations/sources/facebook-pages
  icon: facebook.svg
  sourceType: api
  releaseStage: alpha
- name: Faker
  sourceDefinitionId: dfd88b22-b603-4c3d-aad7-3701784586b1
  dockerRepository: airbyte/source-faker
  dockerImageTag: 0.1.6
  documentationUrl: https://docs.airbyte.com/integrations/sources/faker
  sourceType: api
  releaseStage: alpha
- name: File
  sourceDefinitionId: 778daa7c-feaf-4db6-96f3-70fd645acc77
  dockerRepository: airbyte/source-file
  dockerImageTag: 0.2.22
  documentationUrl: https://docs.airbyte.io/integrations/sources/file
  icon: file.svg
  sourceType: file
  releaseStage: beta
- name: Freshcaller
  sourceDefinitionId: 8a5d48f6-03bb-4038-a942-a8d3f175cca3
  dockerRepository: airbyte/source-freshcaller
  dockerImageTag: 0.1.0
  documentationUrl: https://docs.airbyte.io/integrations/sources/freshcaller
- name: Flexport
  sourceDefinitionId: f95337f1-2ad1-4baf-922f-2ca9152de630
  dockerRepository: airbyte/source-flexport
  dockerImageTag: 0.1.0
  documentationUrl: https://docs.airbyte.io/integrations/sources/flexport
  sourceType: api
  releaseStage: alpha
- name: Freshdesk
  sourceDefinitionId: ec4b9503-13cb-48ab-a4ab-6ade4be46567
  dockerRepository: airbyte/source-freshdesk
  dockerImageTag: 0.3.3
  documentationUrl: https://docs.airbyte.io/integrations/sources/freshdesk
  icon: freshdesk.svg
  sourceType: api
  releaseStage: beta
- name: Freshsales
  sourceDefinitionId: eca08d79-7b92-4065-b7f3-79c14836ebe7
  dockerRepository: airbyte/source-freshsales
  dockerImageTag: 0.1.2
  documentationUrl: https://docs.airbyte.io/integrations/sources/freshsales
  icon: freshsales.svg
  sourceType: api
  releaseStage: alpha
- name: Freshservice
  sourceDefinitionId: 9bb85338-ea95-4c93-b267-6be89125b267
  dockerRepository: airbyte/source-freshservice
  dockerImageTag: 0.1.1
  documentationUrl: https://docs.airbyte.io/integrations/sources/freshservice
  icon: freshservice.svg
  sourceType: api
  releaseStage: alpha
- name: GitHub
  sourceDefinitionId: ef69ef6e-aa7f-4af1-a01d-ef775033524e
  dockerRepository: airbyte/source-github
  dockerImageTag: 0.2.46
  documentationUrl: https://docs.airbyte.io/integrations/sources/github
  icon: github.svg
  sourceType: api
  releaseStage: generally_available
- name: Gitlab
  sourceDefinitionId: 5e6175e5-68e1-4c17-bff9-56103bbb0d80
  dockerRepository: airbyte/source-gitlab
  dockerImageTag: 0.1.6
  documentationUrl: https://docs.airbyte.io/integrations/sources/gitlab
  icon: gitlab.svg
  sourceType: api
  releaseStage: alpha
- name: Glassfrog
  sourceDefinitionId: cf8ff320-6272-4faa-89e6-4402dc17e5d5
  dockerRepository: airbyte/source-glassfrog
  dockerImageTag: 0.1.0
  documentationUrl: https://docs.airbyte.io/integrations/sources/glassfrog
  icon: glassfrog.svg
  sourceType: api
  releaseStage: alpha
- name: Google Ads
  sourceDefinitionId: 253487c0-2246-43ba-a21f-5116b20a2c50
  dockerRepository: airbyte/source-google-ads
  dockerImageTag: 0.2.0
  documentationUrl: https://docs.airbyte.io/integrations/sources/google-ads
  icon: google-adwords.svg
  sourceType: api
  releaseStage: generally_available
- name: Google Analytics (Universal Analytics)
  sourceDefinitionId: eff3616a-f9c3-11eb-9a03-0242ac130003
  dockerRepository: airbyte/source-google-analytics-v4
  dockerImageTag: 0.1.25
  documentationUrl: https://docs.airbyte.com/integrations/sources/google-analytics-universal-analytics
  icon: google-analytics.svg
  sourceType: api
  releaseStage: generally_available
- name: Google Analytics 4 (GA4)
  sourceDefinitionId: 3cc2eafd-84aa-4dca-93af-322d9dfeec1a
  dockerRepository: airbyte/source-google-analytics-data-api
  dockerImageTag: 0.0.3
  documentationUrl: https://docs.airbyte.com/integrations/sources/google-analytics-v4
  icon: google-analytics.svg
  sourceType: api
  releaseStage: alpha
- name: Google Directory
  sourceDefinitionId: d19ae824-e289-4b14-995a-0632eb46d246
  dockerRepository: airbyte/source-google-directory
  dockerImageTag: 0.1.9
  documentationUrl: https://docs.airbyte.io/integrations/sources/google-directory
  icon: googledirectory.svg
  sourceType: api
  releaseStage: alpha
- name: Google Search Console
  sourceDefinitionId: eb4c9e00-db83-4d63-a386-39cfa91012a8
  dockerRepository: airbyte/source-google-search-console
  dockerImageTag: 0.1.15
  documentationUrl: https://docs.airbyte.io/integrations/sources/google-search-console
  icon: googlesearchconsole.svg
  sourceType: api
  releaseStage: generally_available
- name: Google Sheets
  sourceDefinitionId: 71607ba1-c0ac-4799-8049-7f4b90dd50f7
  dockerRepository: airbyte/source-google-sheets
  dockerImageTag: 0.2.17
  documentationUrl: https://docs.airbyte.io/integrations/sources/google-sheets
  icon: google-sheets.svg
  sourceType: file
  releaseStage: generally_available
- name: Google Workspace Admin Reports
  sourceDefinitionId: ed9dfefa-1bbc-419d-8c5e-4d78f0ef6734
  dockerRepository: airbyte/source-google-workspace-admin-reports
  dockerImageTag: 0.1.8
  documentationUrl: https://docs.airbyte.io/integrations/sources/google-workspace-admin-reports
  icon: googleworkpace.svg
  sourceType: api
  releaseStage: alpha
- name: Greenhouse
  sourceDefinitionId: 59f1e50a-331f-4f09-b3e8-2e8d4d355f44
  dockerRepository: airbyte/source-greenhouse
  dockerImageTag: 0.2.10
  documentationUrl: https://docs.airbyte.io/integrations/sources/greenhouse
  icon: greenhouse.svg
  sourceType: api
  releaseStage: beta
- name: Harness
  sourceDefinitionId: 6fe89830-d04d-401b-aad6-6552ffa5c4af
  dockerRepository: farosai/airbyte-harness-source
  dockerImageTag: 0.1.23
  documentationUrl: https://docs.airbyte.io/integrations/sources/harness
  icon: harness.svg
  sourceType: api
  releaseStage: alpha
- name: Harvest
  sourceDefinitionId: fe2b4084-3386-4d3b-9ad6-308f61a6f1e6
  dockerRepository: airbyte/source-harvest
  dockerImageTag: 0.1.10
  documentationUrl: https://docs.airbyte.io/integrations/sources/harvest
  icon: harvest.svg
  sourceType: api
  releaseStage: beta
- name: Hellobaton
  sourceDefinitionId: 492b56d1-937c-462e-8076-21ad2031e784
  dockerRepository: airbyte/source-hellobaton
  dockerImageTag: 0.1.0
  documentationUrl: https://docs.airbyte.io/integrations/sources/hellobaton
  sourceType: api
  releaseStage: alpha
- name: Hubplanner
  sourceDefinitionId: 8097ceb9-383f-42f6-9f92-d3fd4bcc7689
  dockerRepository: airbyte/source-hubplanner
  dockerImageTag: 0.1.0
  documentationUrl: https://docs.airbyte.io/integrations/sources/hubplanner
  sourceType: api
  releaseStage: alpha
- name: HubSpot
  sourceDefinitionId: 36c891d9-4bd9-43ac-bad2-10e12756272c
  dockerRepository: airbyte/source-hubspot
  dockerImageTag: 0.2.0
  documentationUrl: https://docs.airbyte.io/integrations/sources/hubspot
  icon: hubspot.svg
  sourceType: api
  releaseStage: generally_available
- name: IBM Db2
  sourceDefinitionId: 447e0381-3780-4b46-bb62-00a4e3c8b8e2
  dockerRepository: airbyte/source-db2
  dockerImageTag: 0.1.16
  documentationUrl: https://docs.airbyte.io/integrations/sources/db2
  icon: db2.svg
  sourceType: database
  releaseStage: alpha
- name: Instagram
  sourceDefinitionId: 6acf6b55-4f1e-4fca-944e-1a3caef8aba8
  dockerRepository: airbyte/source-instagram
  dockerImageTag: 0.1.11
  documentationUrl: https://docs.airbyte.com/integrations/sources/instagram
  icon: instagram.svg
  sourceType: api
  releaseStage: generally_available
- name: Intercom
  sourceDefinitionId: d8313939-3782-41b0-be29-b3ca20d8dd3a
  dockerRepository: airbyte/source-intercom
  dockerImageTag: 0.1.26
  documentationUrl: https://docs.airbyte.io/integrations/sources/intercom
  icon: intercom.svg
  sourceType: api
  releaseStage: generally_available
- name: Iterable
  sourceDefinitionId: 2e875208-0c0b-4ee4-9e92-1cb3156ea799
  dockerRepository: airbyte/source-iterable
  dockerImageTag: 0.1.17
  documentationUrl: https://docs.airbyte.io/integrations/sources/iterable
  icon: iterable.svg
  sourceType: api
  releaseStage: beta
- name: Jenkins
  sourceDefinitionId: d6f73702-d7a0-4e95-9758-b0fb1af0bfba
  dockerRepository: farosai/airbyte-jenkins-source
  dockerImageTag: 0.1.23
  documentationUrl: https://docs.airbyte.io/integrations/sources/jenkins
  icon: jenkins.svg
  sourceType: api
  releaseStage: alpha
- name: Jira
  sourceDefinitionId: 68e63de2-bb83-4c7e-93fa-a8a9051e3993
  dockerRepository: airbyte/source-jira
  dockerImageTag: 0.2.21
  documentationUrl: https://docs.airbyte.io/integrations/sources/jira
  icon: jira.svg
  sourceType: api
  releaseStage: alpha
- name: Kafka
  sourceDefinitionId: d917a47b-8537-4d0d-8c10-36a9928d4265
  dockerRepository: airbyte/source-kafka
  dockerImageTag: 0.2.0
  documentationUrl: https://docs.airbyte.io/integrations/sources/kafka
  icon: kafka.svg
  sourceType: database
  releaseStage: alpha
- name: Klaviyo
  sourceDefinitionId: 95e8cffd-b8c4-4039-968e-d32fb4a69bde
  dockerRepository: airbyte/source-klaviyo
  dockerImageTag: 0.1.7
  documentationUrl: https://docs.airbyte.io/integrations/sources/klaviyo
  icon: klaviyo.svg
  sourceType: api
  releaseStage: beta
- name: Kyriba
  sourceDefinitionId: 547dc08e-ab51-421d-953b-8f3745201a8c
  dockerRepository: airbyte/source-kyriba
  dockerImageTag: 0.1.0
  documentationUrl: https://docs.airbyte.io/integrations/sources/kyriba
  sourceType: api
  releaseStage: alpha
- name: Lemlist
  sourceDefinitionId: 789f8e7a-2d28-11ec-8d3d-0242ac130003
  dockerRepository: airbyte/source-lemlist
  dockerImageTag: 0.1.0
  documentationUrl: https://docs.airbyte.io/integrations/sources/lemlist
  sourceType: api
  releaseStage: alpha
- name: Lever Hiring
  sourceDefinitionId: 3981c999-bd7d-4afc-849b-e53dea90c948
  dockerRepository: airbyte/source-lever-hiring
  dockerImageTag: 0.1.2
  documentationUrl: https://docs.airbyte.io/integrations/sources/lever-hiring
  icon: leverhiring.svg
  sourceType: api
  releaseStage: alpha
- name: LinkedIn Ads
  sourceDefinitionId: 137ece28-5434-455c-8f34-69dc3782f451
  dockerRepository: airbyte/source-linkedin-ads
  dockerImageTag: 0.1.9
  documentationUrl: https://docs.airbyte.io/integrations/sources/linkedin-ads
  icon: linkedin.svg
  sourceType: api
  releaseStage: generally_available
- name: LinkedIn Pages
  sourceDefinitionId: af54297c-e8f8-4d63-a00d-a94695acc9d3
  dockerRepository: airbyte/source-linkedin-pages
  dockerImageTag: 0.1.0
  documentationUrl: https://docs.airbyte.io/integrations/sources/linkedin-pages
  icon: linkedin.svg
  sourceType: api
  releaseStage: alpha
- name: Linnworks
  sourceDefinitionId: 7b86879e-26c5-4ef6-a5ce-2be5c7b46d1e
  dockerRepository: airbyte/source-linnworks
  dockerImageTag: 0.1.5
  documentationUrl: https://docs.airbyte.io/integrations/sources/linnworks
  icon: linnworks.svg
  sourceType: api
  releaseStage: alpha
- name: Looker
  sourceDefinitionId: 00405b19-9768-4e0c-b1ae-9fc2ee2b2a8c
  dockerRepository: airbyte/source-looker
  dockerImageTag: 0.2.7
  documentationUrl: https://docs.airbyte.io/integrations/sources/looker
  icon: looker.svg
  sourceType: api
  releaseStage: alpha
- name: Mailchimp
  sourceDefinitionId: b03a9f3e-22a5-11eb-adc1-0242ac120002
  dockerRepository: airbyte/source-mailchimp
  dockerImageTag: 0.2.14
  documentationUrl: https://docs.airbyte.io/integrations/sources/mailchimp
  icon: mailchimp.svg
  sourceType: api
  releaseStage: generally_available
- name: Mailgun
  sourceDefinitionId: 5b9cb09e-1003-4f9c-983d-5779d1b2cd51
  dockerRepository: airbyte/source-mailgun
  dockerImageTag: 0.1.0
  documentationUrl: https://docs.airbyte.io/integrations/sources/mailgun
  icon: mailgun.svg
  sourceType: api
  releaseStage: alpha
- name: Marketo
  sourceDefinitionId: 9e0556f4-69df-4522-a3fb-03264d36b348
  dockerRepository: airbyte/source-marketo
  dockerImageTag: 0.1.7
  documentationUrl: https://docs.airbyte.io/integrations/sources/marketo
  icon: marketo.svg
  sourceType: api
  releaseStage: beta
- name: Metabase
  sourceDefinitionId: c7cb421b-942e-4468-99ee-e369bcabaec5
  dockerRepository: airbyte/source-metabase
  dockerImageTag: 0.1.0
  documentationUrl: https://docs.airbyte.io/integrations/sources/metabase
  icon: metabase.svg
  sourceType: api
  releaseStage: alpha
- name: Microsoft SQL Server (MSSQL)
  sourceDefinitionId: b5ea17b1-f170-46dc-bc31-cc744ca984c1
  dockerRepository: airbyte/source-mssql
  dockerImageTag: 0.4.20
  documentationUrl: https://docs.airbyte.io/integrations/sources/mssql
  icon: mssql.svg
  sourceType: database
  releaseStage: alpha
- name: Microsoft teams
  sourceDefinitionId: eaf50f04-21dd-4620-913b-2a83f5635227
  dockerRepository: airbyte/source-microsoft-teams
  dockerImageTag: 0.2.5
  documentationUrl: https://docs.airbyte.io/integrations/sources/microsoft-teams
  icon: microsoft-teams.svg
  sourceType: api
  releaseStage: alpha
- name: Mixpanel
  sourceDefinitionId: 12928b32-bf0a-4f1e-964f-07e12e37153a
  dockerRepository: airbyte/source-mixpanel
  dockerImageTag: 0.1.23
  documentationUrl: https://docs.airbyte.io/integrations/sources/mixpanel
  icon: mixpanel.svg
  sourceType: api
  releaseStage: beta
- name: Monday
  sourceDefinitionId: 80a54ea2-9959-4040-aac1-eee42423ec9b
  dockerRepository: airbyte/source-monday
  dockerImageTag: 0.1.4
  documentationUrl: https://docs.airbyte.io/integrations/sources/monday
  icon: monday.svg
  sourceType: api
  releaseStage: alpha
- name: MongoDb
  sourceDefinitionId: b2e713cd-cc36-4c0a-b5bd-b47cb8a0561e
  dockerRepository: airbyte/source-mongodb-v2
  dockerImageTag: 0.1.17
  documentationUrl: https://docs.airbyte.io/integrations/sources/mongodb-v2
  icon: mongodb.svg
  sourceType: database
  releaseStage: alpha
- name: My Hours
  sourceDefinitionId: 722ba4bf-06ec-45a4-8dd5-72e4a5cf3903
  dockerRepository: airbyte/source-my-hours
  dockerImageTag: 0.1.1
  documentationUrl: https://docs.airbyte.io/integrations/sources/my-hours
  icon: my-hours.svg
  sourceType: api
  releaseStage: alpha
- name: MySQL
  sourceDefinitionId: 435bb9a5-7887-4809-aa58-28c27df0d7ad
  dockerRepository: airbyte/source-mysql
  dockerImageTag: 0.6.13
  documentationUrl: https://docs.airbyte.io/integrations/sources/mysql
  icon: mysql.svg
  sourceType: database
  releaseStage: alpha
- name: Notion
  sourceDefinitionId: 6e00b415-b02e-4160-bf02-58176a0ae687
  dockerRepository: airbyte/source-notion
  dockerImageTag: 0.1.8
  documentationUrl: https://docs.airbyte.io/integrations/sources/notion
  icon: notion.svg
  sourceType: api
  releaseStage: generally_available
- name: Okta
  sourceDefinitionId: 1d4fdb25-64fc-4569-92da-fcdca79a8372
  dockerRepository: airbyte/source-okta
  dockerImageTag: 0.1.13
  documentationUrl: https://docs.airbyte.io/integrations/sources/okta
  icon: okta.svg
  sourceType: api
  releaseStage: alpha
- name: OneSignal
  sourceDefinitionId: bb6afd81-87d5-47e3-97c4-e2c2901b1cf8
  dockerRepository: airbyte/source-onesignal
  dockerImageTag: 0.1.2
  documentationUrl: https://docs.airbyte.io/integrations/sources/onesignal
  icon: onesignal.svg
  sourceType: api
  releaseStage: alpha
- name: OpenWeather
  sourceDefinitionId: d8540a80-6120-485d-b7d6-272bca477d9b
  dockerRepository: airbyte/source-openweather
  dockerImageTag: 0.1.6
  documentationUrl: https://docs.airbyte.io/integrations/sources/openweather
  sourceType: api
  releaseStage: alpha
- name: Oracle DB
  sourceDefinitionId: b39a7370-74c3-45a6-ac3a-380d48520a83
  dockerRepository: airbyte/source-oracle
  dockerImageTag: 0.3.21
  documentationUrl: https://docs.airbyte.io/integrations/sources/oracle
  icon: oracle.svg
  sourceType: database
  releaseStage: alpha
- name: Orb
  sourceDefinitionId: 7f0455fb-4518-4ec0-b7a3-d808bf8081cc
  dockerRepository: airbyte/source-orb
  dockerImageTag: 0.1.3
  documentationUrl: https://docs.airbyte.io/integrations/sources/orb
  icon: orb.svg
  sourceType: api
  releaseStage: alpha
- name: Orbit
  sourceDefinitionId: 95bcc041-1d1a-4c2e-8802-0ca5b1bfa36a
  dockerRepository: airbyte/source-orbit
  dockerImageTag: 0.1.1
  documentationUrl: https://docs.airbyte.io/integrations/sources/orbit
  icon: orbit.svg
  sourceType: api
  releaseStage: alpha
- sourceDefinitionId: 3490c201-5d95-4783-b600-eaf07a4c7787
  name: Outreach
  dockerRepository: airbyte/source-outreach
  dockerImageTag: 0.1.2
  documentationUrl: https://docs.airbyte.io/integrations/sources/outreach
  icon: outreach.svg
  sourceType: api
  releaseStage: alpha
- name: PagerDuty
  sourceDefinitionId: 2817b3f0-04e4-4c7a-9f32-7a5e8a83db95
  dockerRepository: farosai/airbyte-pagerduty-source
  dockerImageTag: 0.1.23
  documentationUrl: https://docs.airbyte.io/integrations/sources/pagerduty
  icon: pagerduty.svg
  sourceType: api
  releaseStage: alpha
- name: Paypal Transaction
  sourceDefinitionId: d913b0f2-cc51-4e55-a44c-8ba1697b9239
  dockerRepository: airbyte/source-paypal-transaction
  dockerImageTag: 0.1.9
  documentationUrl: https://docs.airbyte.io/integrations/sources/paypal-transaction
  icon: paypal.svg
  sourceType: api
  releaseStage: beta
- name: Paystack
  sourceDefinitionId: 193bdcb8-1dd9-48d1-aade-91cadfd74f9b
  dockerRepository: airbyte/source-paystack
  dockerImageTag: 0.1.1
  documentationUrl: https://docs.airbyte.io/integrations/sources/paystack
  icon: paystack.svg
  sourceType: api
  releaseStage: alpha
- name: PersistIq
  sourceDefinitionId: 3052c77e-8b91-47e2-97a0-a29a22794b4b
  dockerRepository: airbyte/source-persistiq
  dockerImageTag: 0.1.0
  documentationUrl: https://docs.airbyte.io/integrations/sources/persistiq
  icon: persistiq.svg
  sourceType: api
  releaseStage: alpha
- name: Pinterest
  sourceDefinitionId: 5cb7e5fe-38c2-11ec-8d3d-0242ac130003
  dockerRepository: airbyte/source-pinterest
  dockerImageTag: 0.1.4
  documentationUrl: https://docs.airbyte.io/integrations/sources/pinterest
  icon: pinterest.svg
  sourceType: api
  releaseStage: beta
- name: Pipedrive
  sourceDefinitionId: d8286229-c680-4063-8c59-23b9b391c700
  dockerRepository: airbyte/source-pipedrive
  dockerImageTag: 0.1.12
  documentationUrl: https://docs.airbyte.io/integrations/sources/pipedrive
  icon: pipedrive.svg
  sourceType: api
  releaseStage: alpha
- name: Pivotal Tracker
  sourceDefinitionId: d60f5393-f99e-4310-8d05-b1876820f40e
  dockerRepository: airbyte/source-pivotal-tracker
  dockerImageTag: 0.1.0
  documentationUrl: https://docs.airbyte.io/integrations/sources/pivotal-tracker
  sourceType: api
  releaseStage: alpha
- name: Plaid
  sourceDefinitionId: ed799e2b-2158-4c66-8da4-b40fe63bc72a
  dockerRepository: airbyte/source-plaid
  dockerImageTag: 0.3.2
  documentationUrl: https://docs.airbyte.io/integrations/sources/plaid
  icon: plaid.svg
  sourceType: api
  releaseStage: alpha
- name: PokeAPI
  sourceDefinitionId: 6371b14b-bc68-4236-bfbd-468e8df8e968
  dockerRepository: airbyte/source-pokeapi
  dockerImageTag: 0.1.5
  documentationUrl: https://docs.airbyte.io/integrations/sources/pokeapi
  icon: pokeapi.svg
  sourceType: api
  releaseStage: alpha
- name: PostHog
  sourceDefinitionId: af6d50ee-dddf-4126-a8ee-7faee990774f
  dockerRepository: airbyte/source-posthog
  dockerImageTag: 0.1.7
  documentationUrl: https://docs.airbyte.io/integrations/sources/posthog
  icon: posthog.svg
  sourceType: api
  releaseStage: alpha
- name: Postgres
  sourceDefinitionId: decd338e-5647-4c0b-adf4-da0e75f5a750
  dockerRepository: airbyte/source-postgres
  dockerImageTag: 1.0.10
  documentationUrl: https://docs.airbyte.io/integrations/sources/postgres
  icon: postgresql.svg
  sourceType: database
  releaseStage: generally_available
- name: Prestashop
  sourceDefinitionId: d60a46d4-709f-4092-a6b7-2457f7d455f5
  dockerRepository: airbyte/source-prestashop
  dockerImageTag: 0.1.0
  documentationUrl: https://docs.airbyte.io/integrations/sources/presta-shop
  icon: prestashop.svg
  sourceType: api
  releaseStage: alpha
- name: Qualaroo
  sourceDefinitionId: b08e4776-d1de-4e80-ab5c-1e51dad934a2
  dockerRepository: airbyte/source-qualaroo
  dockerImageTag: 0.1.2
  documentationUrl: https://docs.airbyte.io/integrations/sources/qualaroo
  icon: qualaroo.svg
  sourceType: api
  releaseStage: alpha
- name: QuickBooks
  sourceDefinitionId: 29b409d9-30a5-4cc8-ad50-886eb846fea3
  dockerRepository: airbyte/source-quickbooks-singer
  dockerImageTag: 0.1.5
  documentationUrl: https://docs.airbyte.io/integrations/sources/quickbooks
  icon: qb.svg
  sourceType: api
  releaseStage: alpha
- name: Recharge
  sourceDefinitionId: 45d2e135-2ede-49e1-939f-3e3ec357a65e
  dockerRepository: airbyte/source-recharge
  dockerImageTag: 0.1.8
  documentationUrl: https://docs.airbyte.io/integrations/sources/recharge
  icon: recharge.svg
  sourceType: api
  releaseStage: beta
- name: Recurly
  sourceDefinitionId: cd42861b-01fc-4658-a8ab-5d11d0510f01
  dockerRepository: airbyte/source-recurly
  dockerImageTag: 0.4.1
  documentationUrl: https://docs.airbyte.io/integrations/sources/recurly
  icon: recurly.svg
  sourceType: api
  releaseStage: alpha
- name: Redshift
  sourceDefinitionId: e87ffa8e-a3b5-f69c-9076-6011339de1f6
  dockerRepository: airbyte/source-redshift
  dockerImageTag: 0.3.14
  documentationUrl: https://docs.airbyte.io/integrations/sources/redshift
  icon: redshift.svg
  sourceType: database
  releaseStage: alpha
- name: Retently
  sourceDefinitionId: db04ecd1-42e7-4115-9cec-95812905c626
  dockerRepository: airbyte/source-retently
  dockerImageTag: 0.1.2
  documentationUrl: https://docs.airbyte.io/integrations/sources/retently
  icon: retently.svg
  sourceType: api
  releaseStage: alpha
- name: RKI Covid
  sourceDefinitionId: d78e5de0-aa44-4744-aa4f-74c818ccfe19
  dockerRepository: airbyte/source-rki-covid
  dockerImageTag: 0.1.1
  documentationUrl: https://docs.airbyte.io/integrations/sources/rki-covid
  sourceType: api
  releaseStage: alpha
- name: S3
  sourceDefinitionId: 69589781-7828-43c5-9f63-8925b1c1ccc2
  dockerRepository: airbyte/source-s3
  dockerImageTag: 0.1.21
  documentationUrl: https://docs.airbyte.io/integrations/sources/s3
  icon: s3.svg
  sourceType: file
  releaseStage: generally_available
- name: SalesLoft
  sourceDefinitionId: 41991d12-d4b5-439e-afd0-260a31d4c53f
  dockerRepository: airbyte/source-salesloft
  dockerImageTag: 0.1.3
  documentationUrl: https://docs.airbyte.io/integrations/sources/salesloft
  icon: salesloft.svg
  sourceType: api
  releaseStage: alpha
- name: Salesforce
  sourceDefinitionId: b117307c-14b6-41aa-9422-947e34922962
  dockerRepository: airbyte/source-salesforce
  dockerImageTag: 1.0.15
  documentationUrl: https://docs.airbyte.io/integrations/sources/salesforce
  icon: salesforce.svg
  sourceType: api
  releaseStage: generally_available
- name: SearchMetrics
  sourceDefinitionId: 8d7ef552-2c0f-11ec-8d3d-0242ac130003
  dockerRepository: airbyte/source-search-metrics
  dockerImageTag: 0.1.1
  documentationUrl: https://docs.airbyte.io/integrations/sources/search-metrics
  icon: searchmetrics.svg
  sourceType: api
  releaseStage: alpha
- name: Sendgrid
  sourceDefinitionId: fbb5fbe2-16ad-4cf4-af7d-ff9d9c316c87
  dockerRepository: airbyte/source-sendgrid
  dockerImageTag: 0.2.14
  documentationUrl: https://docs.airbyte.io/integrations/sources/sendgrid
  icon: sendgrid.svg
  sourceType: api
  releaseStage: beta
- name: Shopify
  sourceDefinitionId: 9da77001-af33-4bcd-be46-6252bf9342b9
  dockerRepository: airbyte/source-shopify
  dockerImageTag: 0.1.37
  documentationUrl: https://docs.airbyte.io/integrations/sources/shopify
  icon: shopify.svg
  sourceType: api
  releaseStage: alpha
- name: Short.io
  sourceDefinitionId: 2fed2292-5586-480c-af92-9944e39fe12d
  dockerRepository: airbyte/source-shortio
  dockerImageTag: 0.1.3
  documentationUrl: https://docs.airbyte.io/integrations/sources/shortio
  icon: short.svg
  sourceType: api
  releaseStage: alpha
- name: Slack
  sourceDefinitionId: c2281cee-86f9-4a86-bb48-d23286b4c7bd
  dockerRepository: airbyte/source-slack
  dockerImageTag: 0.1.17
  documentationUrl: https://docs.airbyte.io/integrations/sources/slack
  icon: slack.svg
  sourceType: api
  releaseStage: beta
- name: Smartsheets
  sourceDefinitionId: 374ebc65-6636-4ea0-925c-7d35999a8ffc
  dockerRepository: airbyte/source-smartsheets
  dockerImageTag: 0.1.12
  documentationUrl: https://docs.airbyte.io/integrations/sources/smartsheets
  icon: smartsheet.svg
  sourceType: api
  releaseStage: beta
- name: Snapchat Marketing
  sourceDefinitionId: 200330b2-ea62-4d11-ac6d-cfe3e3f8ab2b
  dockerRepository: airbyte/source-snapchat-marketing
  dockerImageTag: 0.1.6
  documentationUrl: https://docs.airbyte.io/integrations/sources/snapchat-marketing
  icon: snapchat.svg
  sourceType: api
  releaseStage: beta
- name: Snowflake
  sourceDefinitionId: e2d65910-8c8b-40a1-ae7d-ee2416b2bfa2
  dockerRepository: airbyte/source-snowflake
  dockerImageTag: 0.1.21
  documentationUrl: https://docs.airbyte.io/integrations/sources/snowflake
  icon: snowflake.svg
  sourceType: database
  releaseStage: alpha
- name: Square
  sourceDefinitionId: 77225a51-cd15-4a13-af02-65816bd0ecf4
  dockerRepository: airbyte/source-square
  dockerImageTag: 0.1.4
  documentationUrl: https://docs.airbyte.io/integrations/sources/square
  icon: square.svg
  sourceType: api
  releaseStage: alpha
- sourceDefinitionId: 7a4327c4-315a-11ec-8d3d-0242ac130003
  name: Strava
  dockerRepository: airbyte/source-strava
  dockerImageTag: 0.1.2
  documentationUrl: https://docs.airbyte.io/integrations/sources/strava
  icon: strava.svg
  sourceType: api
  releaseStage: alpha
- name: Stripe
  sourceDefinitionId: e094cb9a-26de-4645-8761-65c0c425d1de
  dockerRepository: airbyte/source-stripe
  dockerImageTag: 0.1.37
  documentationUrl: https://docs.airbyte.io/integrations/sources/stripe
  icon: stripe.svg
  sourceType: api
  releaseStage: generally_available
- name: SurveyMonkey
  sourceDefinitionId: badc5925-0485-42be-8caa-b34096cb71b5
  dockerRepository: airbyte/source-surveymonkey
  dockerImageTag: 0.1.10
  documentationUrl: https://docs.airbyte.io/integrations/sources/surveymonkey
  icon: surveymonkey.svg
  sourceType: api
  releaseStage: generally_available
- name: TalkDesk Explore
  sourceDefinitionId: f00d2cf4-3c28-499a-ba93-b50b6f26359e
  dockerRepository: airbyte/source-talkdesk-explore
  dockerImageTag: 0.1.0
  documentationUrl: https://docs.airbyte.io/integrations/sources/talkdesk-explore
  icon: talkdesk-explore.svg
  sourceType: api
  releaseStage: alpha
- name: Tempo
  sourceDefinitionId: d1aa448b-7c54-498e-ad95-263cbebcd2db
  dockerRepository: airbyte/source-tempo
  dockerImageTag: 0.2.6
  documentationUrl: https://docs.airbyte.io/integrations/sources/tempo
  icon: tempo.svg
  sourceType: api
  releaseStage: alpha
- name: TiDB
  sourceDefinitionId: 0dad1a35-ccf8-4d03-b73e-6788c00b13ae
  dockerRepository: airbyte/source-tidb
  dockerImageTag: 0.2.1
  documentationUrl: https://docs.airbyte.io/integrations/sources/tidb
  icon: tidb.svg
  sourceType: database
  releaseStage: alpha
- name: TikTok Marketing
  sourceDefinitionId: 4bfac00d-ce15-44ff-95b9-9e3c3e8fbd35
  dockerRepository: airbyte/source-tiktok-marketing
  dockerImageTag: 0.1.15
  documentationUrl: https://docs.airbyte.io/integrations/sources/tiktok-marketing
  icon: tiktok.svg
  sourceType: api
  releaseStage: generally_available
- name: Timely
  sourceDefinitionId: bc617b5f-1b9e-4a2d-bebe-782fd454a771
  dockerRepository: airbyte/source-timely
  dockerImageTag: 0.1.0
  documentationUrl: https://docs.airbyte.io/integrations/sources/timely
  icon: timely.svg
  sourceType: api
  releaseStage: alpha
- name: Trello
  sourceDefinitionId: 8da67652-004c-11ec-9a03-0242ac130003
  dockerRepository: airbyte/source-trello
  dockerImageTag: 0.1.6
  documentationUrl: https://docs.airbyte.io/integrations/sources/trello
  icon: trelllo.svg
  sourceType: api
  releaseStage: alpha
- name: Twilio
  sourceDefinitionId: b9dc6155-672e-42ea-b10d-9f1f1fb95ab1
  dockerRepository: airbyte/source-twilio
  dockerImageTag: 0.1.8
  documentationUrl: https://docs.airbyte.io/integrations/sources/twilio
  icon: twilio.svg
  sourceType: api
  releaseStage: beta
- name: Typeform
  sourceDefinitionId: e7eff203-90bf-43e5-a240-19ea3056c474
  dockerRepository: airbyte/source-typeform
  dockerImageTag: 0.1.9
  documentationUrl: https://docs.airbyte.io/integrations/sources/typeform
  icon: typeform.svg
  sourceType: api
  releaseStage: alpha
- name: US Census
  sourceDefinitionId: c4cfaeda-c757-489a-8aba-859fb08b6970
  dockerRepository: airbyte/source-us-census
  dockerImageTag: 0.1.2
  documentationUrl: https://docs.airbyte.io/integrations/sources/us-census
  icon: uscensus.svg
  sourceType: api
  releaseStage: alpha
- sourceDefinitionId: afa734e4-3571-11ec-991a-1e0031268139
  name: YouTube Analytics
  dockerRepository: airbyte/source-youtube-analytics
  dockerImageTag: 0.1.1
  documentationUrl: https://docs.airbyte.io/integrations/sources/youtube-analytics
  icon: youtube.svg
  sourceType: api
  releaseStage: beta
- name: VictorOps
  sourceDefinitionId: 7e20ce3e-d820-4327-ad7a-88f3927fd97a
  dockerRepository: farosai/airbyte-victorops-source
  dockerImageTag: 0.1.23
  documentationUrl: https://docs.airbyte.io/integrations/sources/victorops
  icon: victorops.svg
  sourceType: api
  releaseStage: alpha
- name: Webflow
  sourceDefinitionId: ef580275-d9a9-48bb-af5e-db0f5855be04
  dockerRepository: airbyte/source-webflow
  dockerImageTag: 0.1.2
  documentationUrl: https://docs.airbyte.io/integrations/sources/webflow
  icon: webflow.svg
  sourceType: api
  releaseStage: alpha
- name: WooCommerce
  sourceDefinitionId: 2a2552ca-9f78-4c1c-9eb7-4d0dc66d72df
  dockerRepository: airbyte/source-woocommerce
  dockerImageTag: 0.1.2
  documentationUrl: https://docs.airbyte.io/integrations/sources/woocommerce
  icon: woocommerce.svg
  sourceType: api
  releaseStage: alpha
- name: Wrike
  sourceDefinitionId: 9c13f986-a13b-4988-b808-4705badf71c2
  dockerRepository: airbyte/source-wrike
  dockerImageTag: 0.1.0
  documentationUrl: https://docs.airbyte.io/integrations/sources/wrike
  icon: wrike.svg
  sourceType: api
  releaseStage: alpha
- name: Zendesk Chat
  sourceDefinitionId: 40d24d0f-b8f9-4fe0-9e6c-b06c0f3f45e4
  dockerRepository: airbyte/source-zendesk-chat
  dockerImageTag: 0.1.9
  documentationUrl: https://docs.airbyte.io/integrations/sources/zendesk-chat
  icon: zendesk.svg
  sourceType: api
  releaseStage: beta
- name: Zendesk Sunshine
  sourceDefinitionId: 325e0640-e7b3-4e24-b823-3361008f603f
  dockerRepository: airbyte/source-zendesk-sunshine
  dockerImageTag: 0.1.1
  documentationUrl: https://docs.airbyte.io/integrations/sources/zendesk-sunshine
  icon: zendesk.svg
  sourceType: api
  releaseStage: alpha
- name: Zendesk Support
  sourceDefinitionId: 79c1aa37-dae3-42ae-b333-d1c105477715
  dockerRepository: airbyte/source-zendesk-support
  dockerImageTag: 0.2.15
  documentationUrl: https://docs.airbyte.io/integrations/sources/zendesk-support
  icon: zendesk.svg
  sourceType: api
  releaseStage: generally_available
- name: Zendesk Talk
  sourceDefinitionId: c8630570-086d-4a40-99ae-ea5b18673071
  dockerRepository: airbyte/source-zendesk-talk
  dockerImageTag: 0.1.4
  documentationUrl: https://docs.airbyte.io/integrations/sources/zendesk-talk
  icon: zendesk.svg
  sourceType: api
  releaseStage: beta
- name: Zenloop
  sourceDefinitionId: f1e4c7f6-db5c-4035-981f-d35ab4998794
  dockerRepository: airbyte/source-zenloop
  dockerImageTag: 0.1.2
  documentationUrl: https://docs.airbyte.io/integrations/sources/zenloop
  sourceType: api
  releaseStage: alpha
- sourceDefinitionId: cdaf146a-9b75-49fd-9dd2-9d64a0bb4781
  name: Sentry
  dockerRepository: airbyte/source-sentry
  dockerImageTag: 0.1.6
  documentationUrl: https://docs.airbyte.io/integrations/sources/sentry
  icon: sentry.svg
  sourceType: api
  releaseStage: beta
- name: Zoom
  sourceDefinitionId: aea2fd0d-377d-465e-86c0-4fdc4f688e51
  dockerRepository: airbyte/source-zoom-singer
  dockerImageTag: 0.2.4
  documentationUrl: https://docs.airbyte.io/integrations/sources/zoom
  icon: zoom.svg
  sourceType: api
  releaseStage: alpha
- name: Zuora
  sourceDefinitionId: 3dc3037c-5ce8-4661-adc2-f7a9e3c5ece5
  dockerRepository: airbyte/source-zuora
  dockerImageTag: 0.1.3
  documentationUrl: https://docs.airbyte.io/integrations/sources/zuora
  icon: zuora.svg
  sourceType: api
  releaseStage: alpha
- name: Kustomer
  sourceDefinitionId: cd06e646-31bf-4dc8-af48-cbc6530fcad3
  dockerRepository: airbyte/source-kustomer-singer
  dockerImageTag: 0.1.2
  documentationUrl: https://docs.airbyte.io/integrations/sources/kustomer
  sourceType: api
  releaseStage: alpha
- name: ZohoCRM
  sourceDefinitionId: 4942d392-c7b5-4271-91f9-3b4f4e51eb3e
  dockerRepository: airbyte/source-zoho-crm
  dockerImageTag: 0.1.0
  documentationUrl: https://docs.airbyte.com/integrations/sources/zoho-crm
  sourceType: api
  releaseStage: alpha
- name: SFTP
  sourceDefinitionId: a827c52e-791c-4135-a245-e233c5255199
  dockerRepository: airbyte/source-sftp
  dockerImageTag: 0.1.2
  documentationUrl: https://docs.airbyte.com/integrations/sources/sftp
  sourceType: file
  releaseStage: alpha
- name: Firebolt
  sourceDefinitionId: 6f2ac653-8623-43c4-8950-19218c7caf3d
  dockerRepository: airbyte/source-firebolt
  dockerImageTag: 0.1.0
  documentationUrl: https://docs.airbyte.io/integrations/sources/firebolt
  sourceType: database
  releaseStage: alpha
- name: Elasticsearch
  sourceDefinitionId: 7cf88806-25f5-4e1a-b422-b2fa9e1b0090
  dockerRepository: airbyte/source-elasticsearch
  dockerImageTag: 0.1.0
  documentationUrl: https://docs.airbyte.io/integrations/sources/elasticsearch
  sourceType: api
  releaseStage: alpha
<<<<<<< HEAD
- name: Surveycto
  sourceDefinitionId: f11d4b24-a6e2-44ee-b097-b7671b359036
  dockerRepository: airbyte/source-surveycto
  dockerImageTag: dev
  documentationUrl: https://docs.airbyte.io/integrations/sources/surveycto
=======
- name: Yandex Metrica
  sourceDefinitionId: 7865dce4-2211-4f6a-88e5-9d0fe161afe7
  dockerRepository: airbyte/source-yandex-metrica
  dockerImageTag: 0.1.0
  documentationUrl: https://docs.airbyte.io/integrations/sources/yandex-metrica
>>>>>>> 9054468c
  sourceType: api
  releaseStage: alpha<|MERGE_RESOLUTION|>--- conflicted
+++ resolved
@@ -1203,18 +1203,17 @@
   documentationUrl: https://docs.airbyte.io/integrations/sources/elasticsearch
   sourceType: api
   releaseStage: alpha
-<<<<<<< HEAD
 - name: Surveycto
   sourceDefinitionId: f11d4b24-a6e2-44ee-b097-b7671b359036
   dockerRepository: airbyte/source-surveycto
   dockerImageTag: dev
   documentationUrl: https://docs.airbyte.io/integrations/sources/surveycto
-=======
+  sourceType: api
+  releaseStage: alpha
 - name: Yandex Metrica
   sourceDefinitionId: 7865dce4-2211-4f6a-88e5-9d0fe161afe7
   dockerRepository: airbyte/source-yandex-metrica
   dockerImageTag: 0.1.0
   documentationUrl: https://docs.airbyte.io/integrations/sources/yandex-metrica
->>>>>>> 9054468c
   sourceType: api
   releaseStage: alpha