--- conflicted
+++ resolved
@@ -14,437 +14,6 @@
 
 ## Sources
 
-<<<<<<< HEAD
-| Connector                                                                                   | Product Release Stage | Available in Cloud? |
-| :------------------------------------------------------------------------------------------ | :-------------------- | :------------------ |
-| [3PL Central](sources/tplcentral.md)                                                        | Alpha                 | No                  |
-| [Airtable](sources/airtable.md)                                                             | Alpha                 | No                  |
-| [AlloyDB](sources/alloydb.md)                                                               | Generally Available   | Yes                 |
-| [Amazon Ads](sources/amazon-ads.md)                                                         | Beta                  | Yes                 |
-| [Amazon Seller Partner](sources/amazon-seller-partner.md)                                   | Alpha                 | Yes                 |
-| [Amazon SQS](sources/amazon-sqs.md)                                                         | Alpha                 | Yes                 |
-| [Amplitude](sources/amplitude.md)                                                           | Generally Available   | Yes                 |
-| [Apify Dataset](sources/apify-dataset.md)                                                   | Alpha                 | Yes                 |
-| [Appstore](sources/appstore.md)                                                             | Alpha                 | No                  |
-| [Asana](sources/asana.md)                                                                   | Alpha                 | No                  |
-| [AWS CloudTrail](sources/aws-cloudtrail.md)                                                 | Alpha                 | Yes                 |
-| [Azure Table Storage](sources/azure-table.md)                                               | Alpha                 | Yes                 |
-| [BambooHR](sources/bamboo-hr.md)                                                            | Alpha                 | No                  |
-| [Baton](sources/hellobaton.md)                                                              | Alpha                 | No                  |
-| [BigCommerce](sources/bigcommerce.md)                                                       | Alpha                 | Yes                 |
-| [BigQuery](sources/bigquery.md)                                                             | Alpha                 | Yes                 |
-| [Bing Ads](sources/bing-ads.md)                                                             | Generally Available   | Yes                 |
-| [Braintree](sources/braintree.md)                                                           | Alpha                 | Yes                 |
-| [Cart.com](sources/cart.md)                                                                 | Alpha                 | No                  |
-| [Chargebee](sources/chargebee.md)                                                           | Beta                  | Yes                 |
-| [Chargify](sources/chargify.md)                                                             | Alpha                 | No                  |
-| [Chartmogul](sources/chartmogul.md)                                                         | Alpha                 | Yes                 |
-| [ClickHouse](sources/clickhouse.md)                                                         | Alpha                 | Yes                 |
-| [Close.com](sources/close-com.md)                                                           | Alpha                 | Yes                 |
-| [CockroachDB](sources/cockroachdb.md)                                                       | Alpha                 | No                  |
-| [Commercetools](sources/commercetools.md)                                                   | Alpha                 | No                  |
-| [Commcare](sources/commcare.md)                                                             | Alpha                 | No                  |
-| [Confluence](sources/confluence.md)                                                         | Alpha                 | No                  |
-| [Customer.io](sources/customer-io.md)                                                       | Alpha                 | No                  |
-| [Db2](sources/db2.md)                                                                       | Alpha                 | No                  |
-| [Delighted](sources/delighted.md)                                                           | Alpha                 | Yes                 |
-| [Dixa](sources/dixa.md)                                                                     | Alpha                 | Yes                 |
-| [Dockerhub](sources/dockerhub.md)                                                           | Alpha                 | Yes                 |
-| [Drift](sources/drift.md)                                                                   | Alpha                 | No                  |
-| [Drupal](sources/drupal.md)                                                                 | Alpha                 | No                  |
-| [Elasticsearch](sources/elasticsearch.md)                                                   | Alpha                 | No                  |
-| [End-to-End Testing](sources/e2e-test.md)                                                   | Alpha                 | Yes                 |
-| [Exchange Rates API](sources/exchangeratesapi.md)                                           | Alpha                 | Yes                 |
-| [Facebook Marketing](sources/facebook-marketing.md)                                         | Generally Available   | Yes                 |
-| [Facebook Pages](sources/facebook-pages.md)                                                 | Alpha                 | No                  |
-| [Faker](sources/faker.md)                                                                   | Alpha                 | Yes                 |
-| [File](sources/file.md)                                                                     | Beta                  | Yes                 |
-| [Firebolt](sources/firebolt.md)                                                             | Alpha                 | Yes                 |
-| [Flexport](sources/flexport.md)                                                             | Alpha                 | No                  |
-| [Freshdesk](sources/freshdesk.md)                                                           | Beta                  | Yes                 |
-| [Freshsales](sources/freshsales.md)                                                         | Alpha                 | No                  |
-| [Freshservice](sources/freshservice.md)                                                     | Alpha                 | No                  |
-| [GitHub](sources/github.md)                                                                 | Generally Available   | Yes                 |
-| [GitLab](sources/gitlab.md)                                                                 | Alpha                 | Yes                 |
-| [Glassfrog](sources/glassfrog.md)                                                           | Alpha                 | No                  |
-| [Google Ads](sources/google-ads.md)                                                         | Generally Available   | Yes                 |
-| [Google Analytics (v4)](sources/google-analytics-v4.md)                                     | Generally Available   | Yes                 |
-| [Google Analytics (Universal Analytics)](sources/google-analytics-universal-analytics.md)   | Generally Available   | Yes                 |
-| [Google Directory](sources/google-directory.md)                                             | Alpha                 | Yes                 |
-| [Google Search Console](sources/google-search-console.md)                                   | Beta                  | Yes                 |
-| [Google Sheets](sources/google-sheets.md)                                                   | Generally Available   | Yes                 |
-| [Google Workspace Admin Reports](sources/google-workspace-admin-reports.md)                 | Alpha                 | Yes                 |
-| [Greenhouse](sources/greenhouse.md)                                                         | Beta                  | Yes                 |
-| [Harness](sources/harness.md)                                                               | Alpha                 | No                  |
-| [Harvest](sources/harvest.md)                                                               | Beta                  | No                  |
-| [http-request](sources/http-request.md)                                                     | Alpha                 | No                  |
-| [HubSpot](sources/hubspot.md)                                                               | Generally Available   | Yes                 |
-| [Instagram](sources/instagram.md)                                                           | Generally Available   | Yes                 |
-| [Intercom](sources/intercom.md)                                                             | Generally Available   | Yes                 |
-| [Iterable](sources/iterable.md)                                                             | Beta                  | Yes                 |
-| [Jenkins](sources/jenkins.md)                                                               | Alpha                 | No                  |
-| [Jira](sources/jira.md)                                                                     | Alpha                 | No                  |
-| [Kafka](sources/kafka.md)                                                                   | Alpha                 | No                  |
-| [Klaviyo](sources/klaviyo.md)                                                               | Beta                  | Yes                 |
-| [Kustomer](sources/kustomer.md)                                                             | Alpha                 | Yes                 |
-| [Kyriba](sources/kyriba.md)                                                                 | Alpha                 | No                  |
-| [Lemlist](sources/lemlist.md)                                                               | Alpha                 | Yes                 |
-| [Lever](sources/lever-hiring.md)                                                            | Alpha                 | No                  |
-| [LinkedIn Ads](sources/linkedin-ads.md)                                                     | Generally Available   | Yes                 |
-| [LinkedIn Pages](sources/linkedin-pages.md)                                                 | Alpha                 | No                  |
-| [Linnworks](sources/linnworks.md)                                                           | Alpha                 | Yes                 |
-| [Looker](sources/looker.md)                                                                 | Alpha                 | Yes                 |
-| [Magento](sources/magento.md)                                                               | Alpha                 | No                  |
-| [Mailchimp](sources/mailchimp.md)                                                           | Generally Available   | Yes                 |
-| [Marketo](sources/marketo.md)                                                               | Beta                  | Yes                 |
-| [Metabase](sources/metabase.md)                                                             | Alpha                 | Yes                 |
-| [Microsoft Dynamics AX](sources/microsoft-dynamics-ax.md)                                   | Alpha                 | No                  |
-| [Microsoft Dynamics Customer Engagement](sources/microsoft-dynamics-customer-engagement.md) | Alpha                 | No                  |
-| [Microsoft Dynamics GP](sources/microsoft-dynamics-gp.md)                                   | Alpha                 | No                  |
-| [Microsoft Dynamics NAV](sources/microsoft-dynamics-nav.md)                                 | Alpha                 | No                  |
-| [Microsoft SQL Server (MSSQL)](sources/mssql.md)                                            | Alpha                 | Yes                 |
-| [Microsoft Teams](sources/microsoft-teams.md)                                               | Alpha                 | Yes                 |
-| [Mixpanel](sources/mixpanel.md)                                                             | Beta                  | Yes                 |
-| [Monday](sources/monday.md)                                                                 | Alpha                 | Yes                 |
-| [Mongo DB](sources/mongodb-v2.md)                                                           | Alpha                 | Yes                 |
-| [My Hours](sources/my-hours.md)                                                             | Alpha                 | Yes                 |
-| [MySQL](sources/mysql.md)                                                                   | Alpha                 | Yes                 |
-| [Notion](sources/notion.md)                                                                 | Beta                  | No                  |
-| [Okta](sources/okta.md)                                                                     | Alpha                 | Yes                 |
-| [OneSignal](sources/onesignal.md)                                                           | Alpha                 | No                  |
-| [OpenWeather](sources/openweather.md)                                                       | Alpha                 | No                  |
-| [Oracle DB](sources/oracle.md)                                                              | Alpha                 | Yes                 |
-| [Oracle PeopleSoft](sources/oracle-peoplesoft.md)                                           | Alpha                 | No                  |
-| [Oracle Siebel CRM](sources/oracle-siebel-crm.md)                                           | Alpha                 | No                  |
-| [Orb](sources/orb.md)                                                                       | Alpha                 | Yes                 |
-| [Orbit](sources/orbit.md)                                                                   | Alpha                 | Yes                 |
-| [Outreach](./sources/outreach.md)                                                           | Alpha                 | No                  |
-| [PagerDuty](sources/pagerduty.md)                                                           | Alpha                 | No                  |
-| [PayPal Transaction](sources/paypal-transaction.md)                                         | Beta                  | Yes                 |
-| [Paystack](sources/paystack.md)                                                             | Alpha                 | No                  |
-| [PersistIq](sources/persistiq.md)                                                           | Alpha                 | Yes                 |
-| [Pinterest](sources/pinterest.md)                                                           | Beta                  | Yes                 |
-| [Pipedrive](sources/pipedrive.md)                                                           | Alpha                 | No                  |
-| [Pivotal Tracker](sources/pivotal-tracker.md)                                               | Alpha                 | No                  |
-| [Plaid](sources/plaid.md)                                                                   | Alpha                 | No                  |
-| [PokéAPI](sources/pokeapi.md)                                                               | Alpha                 | Yes                 |
-| [Postgres](sources/postgres.md)                                                             | Generally Available   | Yes                 |
-| [PostHog](sources/posthog.md)                                                               | Alpha                 | Yes                 |
-| [PrestaShop](sources/presta-shop.md)                                                        | Alpha                 | Yes                 |
-| [Qualaroo](sources/qualaroo.md)                                                             | Alpha                 | Yes                 |
-| [QuickBooks](sources/quickbooks.md)                                                         | Alpha                 | No                  |
-| [Recharge](sources/recharge.md)                                                             | Beta                  | Yes                 |
-| [Recurly](sources/recurly.md)                                                               | Alpha                 | Yes                 |
-| [Redshift](sources/redshift.md)                                                             | Alpha                 | Yes                 |
-| [Retently](sources/retently.md)                                                             | Alpha                 | Yes                 |
-| [S3](sources/s3.md)                                                                         | Generally Available   | Yes                 |
-| [Salesforce](sources/salesforce.md)                                                         | Generally Available   | Yes                 |
-| [Salesloft](sources/salesloft.md)                                                           | Alpha                 | No                  |
-| [SAP Business One](sources/sap-business-one.md)                                             | Alpha                 | No                  |
-| [SearchMetrics](./sources/search-metrics.md)                                                | Alpha                 | No                  |
-| [Sendgrid](sources/sendgrid.md)                                                             | Beta                  | Yes                 |
-| [Sentry](sources/sentry.md)                                                                 | Beta                  | Yes                 |
-| [SFTP](sources/sftp.md)                                                                     | Alpha                 | Yes                 |
-| [Shopify](sources/shopify.md)                                                               | Alpha                 | No                  |
-| [Short.io](sources/shortio.md)                                                              | Alpha                 | Yes                 |
-| [Slack](sources/slack.md)                                                                   | Beta                  | Yes                 |
-| [Smartsheets](sources/smartsheets.md)                                                       | Beta                  | Yes                 |
-| [Snapchat Marketing](sources/snapchat-marketing.md)                                         | Beta                  | Yes                 |
-| [Snowflake](sources/snowflake.md)                                                           | Alpha                 | Yes                 |
-| [Spree Commerce](sources/spree-commerce.md)                                                 | Alpha                 | No                  |
-| [Square](sources/square.md)                                                                 | Alpha                 | Yes                 |
-| [Strava](sources/strava.md)                                                                 | Alpha                 | No                  |
-| [Stripe](sources/stripe.md)                                                                 | Generally Available   | Yes                 |
-| [Sugar CRM](sources/sugar-crm.md)                                                           | Alpha                 | No                  |
-| [SurveyMonkey](sources/surveymonkey.md)                                                     | Beta                  | Yes                 |
-| [SurveyCTO](sources/surveycto.md)                                                           | Beta                  | No                  |
-| [Tempo](sources/tempo.md)                                                                   | Alpha                 | Yes                 |
-| [TiDB](sources/tidb.md)                                                                     | Alpha                 | No                  |
-| [TikTok Marketing](./sources/tiktok-marketing.md)                                           | Generally Available   | Yes                 |
-| [Trello](sources/trello.md)                                                                 | Alpha                 | No                  |
-| [Twilio](sources/twilio.md)                                                                 | Beta                  | Yes                 |
-| [Typeform](sources/typeform.md)                                                             | Alpha                 | Yes                 |
-| [US Census](sources/us-census.md)                                                           | Alpha                 | Yes                 |
-| [VictorOps](sources/victorops.md)                                                           | Alpha                 | No                  |
-| [Webflow](sources/webflow.md)                                                               | Alpha                 | Yes                 |
-| [WooCommerce](sources/woocommerce.md)                                                       | Alpha                 | No                  |
-| [Wordpress](sources/wordpress.md)                                                           | Alpha                 | No                  |
-| [Wrike](sources/wrike.md)                                                                   | Alpha                 | No                  |
-| [YouTube Analytics](sources/youtube-analytics.md)                                           | Beta                  | Yes                 |
-| [Zencart](sources/zencart.md)                                                               | Alpha                 | No                  |
-| [Zendesk Chat](sources/zendesk-chat.md)                                                     | Beta                  | Yes                 |
-| [Zendesk Sunshine](sources/zendesk-sunshine.md)                                             | Alpha                 | Yes                 |
-| [Zendesk Support](sources/zendesk-support.md)                                               | Generally Available   | Yes                 |
-| [Zendesk Talk](sources/zendesk-talk.md)                                                     | Beta                  | Yes                 |
-| [Zenloop](sources/zenloop.md)                                                               | Alpha                 | Yes                 |
-| [Zoho CRM](sources/zoho-crm.md)                                                             | Alpha                 | No                  |
-| [Zoom](sources/zoom.md)                                                                     | Alpha                 | No                  |
-| [Zuora](sources/zuora.md)                                                                   | Alpha                 | Yes                 |
-
-## Destinations
-
-| Connector                                                  | Product Release Stage | Available in Cloud? |
-| :--------------------------------------------------------- | :-------------------- | :------------------ |
-| [Amazon SQS](destinations/amazon-sqs.md)                   | Alpha                 | No                  |
-| [Amazon Datalake](destinations/aws-datalake.md)            | Alpha                 | No                  |
-| [AzureBlobStorage](destinations/azureblobstorage.md)       | Alpha                 | Yes                 |
-| [BigQuery](destinations/bigquery.md)                       | Generally Available   | Yes                 |
-| [Cassandra](destinations/cassandra.md)                     | Alpha                 | No                  |
-| [Chargify (Keen)](destinations/chargify.md)                | Alpha                 | Yes                 |
-| [ClickHouse](destinations/clickhouse.md)                   | Alpha                 | Yes                 |
-| [Databricks](destinations/databricks.md)                   | Alpha                 | No                  |
-| [DynamoDB](destinations/dynamodb.md)                       | Alpha                 | No                  |
-| [Elasticsearch](destinations/elasticsearch.md)             | Alpha                 | No                  |
-| [End-to-End Testing](destinations/e2e-test.md)             | Alpha                 | Yes                 |
-| [Firebolt](destinations/firebolt.md)                       | Alpha                 | Yes                 |
-| [Google Cloud Storage (GCS)](destinations/gcs.md)          | Beta                  | No                  |
-| [Google Pubsub](destinations/pubsub.md)                    | Alpha                 | Yes                 |
-| [Google Sheets](destinations/google-sheets.md)             | Alpha                 | Yes                 |
-| [Kafka](destinations/kafka.md)                             | Alpha                 | No                  |
-| [Keen](destinations/keen.md)                               | Alpha                 | No                  |
-| [Kinesis](destinations/kinesis.md)                         | Alpha                 | No                  |
-| [Local CSV](destinations/local-csv.md)                     | Alpha                 | No                  |
-| [Local JSON](destinations/local-json.md)                   | Alpha                 | No                  |
-| [MariaDB ColumnStore](destinations/mariadb-columnstore.md) | Alpha                 | No                  |
-| [MeiliSearch](destinations/meilisearch.md)                 | Alpha                 | No                  |
-| [MongoDB](destinations/mongodb.md)                         | Alpha                 | No                  |
-| [MQTT](destinations/mqtt.md)                               | Alpha                 | No                  |
-| [MS SQL Server](destinations/mssql.md)                     | Alpha                 | Yes                 |
-| [MySQL](destinations/mysql.md)                             | Alpha                 | Yes                 |
-| [Oracle](destinations/oracle.md)                           | Alpha                 | Yes                 |
-| [Postgres](destinations/postgres.md)                       | Alpha                 | Yes                 |
-| [Pulsar](destinations/pulsar.md)                           | Alpha                 | No                  |
-| [RabbitMQ](destinations/rabbitmq.md)                       | Alpha                 | No                  |
-| [Redis](destinations/redis.md)                             | Alpha                 | No                  |
-| [Redshift](destinations/redshift.md)                       | Beta                  | Yes                 |
-| [Rockset](destinations/rockset.md)                         | Alpha                 | No                  |
-| [S3](destinations/s3.md)                                   | Generally Available   | No                  |
-| [Scylla](destinations/scylla.md)                           | Alpha                 | No                  |
-| [SFTP JSON](destinations/sftp-json.md)                     | Alpha                 | Yes                 |
-| [Snowflake](destinations/snowflake.md)                     | Generally Available   | Yes                 |
-| [SQLite](destinations/sqlite.md)                           | Alpha                 | No                  |
-| [Streamr](destinations/streamr.md)                         | Alpha                 | No                  |
-| [TiDB](destinations/tidb.md)                               | Alpha                 | No                  |
-=======
-| Connector                                                                                   | Product Release Stage| Available in Cloud? |
-|:--------------------------------------------------------------------------------------------| :------------------- | :------------------ |
-| [3PL Central](sources/tplcentral.md)                                                        | Alpha                | No                  |
-| [Adjust](sources/adjust.md)                                                                 | Alpha                | No                  |
-| [Airtable](sources/airtable.md)                                                             | Alpha                | Yes                 |
-| [AlloyDB](sources/alloydb.md)                                                               | Generally Available  | Yes                 |
-| [Amazon Ads](sources/amazon-ads.md)                                                         | Generally Available  | Yes                 |
-| [Amazon Seller Partner](sources/amazon-seller-partner.md)                                   | Alpha                | Yes                 |
-| [Amazon SQS](sources/amazon-sqs.md)                                                         | Alpha                | Yes                 |
-| [Amplitude](sources/amplitude.md)                                                           | Generally Available  | Yes                 |
-| [Apify Dataset](sources/apify-dataset.md)                                                   | Alpha                | Yes                 |
-| [Appstore](sources/appstore.md)                                                             | Alpha                | No                  |
-| [Asana](sources/asana.md)                                                                   | Alpha                | No                  |
-| [AWS CloudTrail](sources/aws-cloudtrail.md)                                                 | Alpha                | Yes                 |
-| [Azure Table Storage](sources/azure-table.md)                                               | Alpha                | Yes                 |
-| [BambooHR](sources/bamboo-hr.md)                                                            | Generally Available  | Yes                 |
-| [Baton](sources/hellobaton.md)                                                              | Alpha                | No                  |
-| [BigCommerce](sources/bigcommerce.md)                                                       | Alpha                | Yes                 |
-| [BigQuery](sources/bigquery.md)                                                             | Alpha                | Yes                 |
-| [Bing Ads](sources/bing-ads.md)                                                             | Generally Available  | Yes                 |
-| [Braintree](sources/braintree.md)                                                           | Alpha                | Yes                 |
-| [Cart.com](sources/cart.md)                                                                 | Alpha                | No                  |
-| [Chargebee](sources/chargebee.md)                                                           | Generally Available  | Yes                 |
-| [Chargify](sources/chargify.md)                                                             | Alpha                | No                  |
-| [Chartmogul](sources/chartmogul.md)                                                         | Alpha                | Yes                 |
-| [ClickHouse](sources/clickhouse.md)                                                         | Alpha                | Yes                 |
-| [Close.com](sources/close-com.md)                                                           | Alpha                | Yes                 |
-| [CockroachDB](sources/cockroachdb.md)                                                       | Alpha                | No                  |
-| [Commercetools](sources/commercetools.md)                                                   | Alpha                | No                  |
-| [Confluence](sources/confluence.md)                                                         | Alpha                | No                  |
-| [Courier](sources/courier.md)                                                               | Alpha                | No                  |
-| [Customer.io](sources/customer-io.md)                                                       | Alpha                | No                  |
-| [Db2](sources/db2.md)                                                                       | Alpha                | No                  |
-| [Delighted](sources/delighted.md)                                                           | Alpha                | Yes                 |
-| [Dixa](sources/dixa.md)                                                                     | Alpha                | Yes                 |
-| [Dockerhub](sources/dockerhub.md)                                                           | Alpha                | Yes                 |
-| [Drift](sources/drift.md)                                                                   | Alpha                | No                  |
-| [Drupal](sources/drupal.md)                                                                 | Alpha                | No                  |
-| [Elasticsearch](sources/elasticsearch.md)                                                   | Alpha                | No                  |
-| [End-to-End Testing](sources/e2e-test.md)                                                   | Alpha                | Yes                 |
-| [Exchange Rates API](sources/exchangeratesapi.md)                                           | Alpha                | Yes                 |
-| [Facebook Marketing](sources/facebook-marketing.md)                                         | Generally Available  | Yes                 |
-| [Facebook Pages](sources/facebook-pages.md)                                                 | Alpha                | No                  |
-| [Faker](sources/faker.md)                                                                   | Alpha                | Yes                 |
-| [Fauna](sources/fauna.md)                                                                   | Beta                 | No                  |
-| [File](sources/file.md)                                                                     | Beta                 | Yes                 |
-| [Firebolt](sources/firebolt.md)                                                             | Alpha                | Yes                 |
-| [Flexport](sources/flexport.md)                                                             | Alpha                | No                  |
-| [Freshdesk](sources/freshdesk.md)                                                           | Generally Available  | Yes                 |
-| [Freshsales](sources/freshsales.md)                                                         | Alpha                | No                  |
-| [Freshservice](sources/freshservice.md)                                                     | Alpha                | No                  |
-| [GitHub](sources/github.md)                                                                 | Generally Available  | Yes                 |
-| [GitLab](sources/gitlab.md)                                                                 | Alpha                | Yes                 |
-| [Glassfrog](sources/glassfrog.md)                                                           | Alpha                | No                  |
-| [Google Ads](sources/google-ads.md)                                                         | Generally Available  | Yes                 |
-| [Google Analytics (v4)](sources/google-analytics-v4.md)                                     | Alpha                | Yes                 |
-| [Google Analytics (Universal Analytics)](sources/google-analytics-universal-analytics.md)   | Generally Available  | Yes                 |
-| [Google Directory](sources/google-directory.md)                                             | Alpha                | Yes                 |
-| [Google Search Console](sources/google-search-console.md)                                   | Generally Available  | Yes                 |
-| [Google Sheets](sources/google-sheets.md)                                                   | Generally Available  | Yes                 |
-| [Google Workspace Admin Reports](sources/google-workspace-admin-reports.md)                 | Alpha                | Yes                 |
-| [Greenhouse](sources/greenhouse.md)                                                         | Beta                 | Yes                 |
-| [Gutendex](sources/gutendex.md)                                                             | Alpha                | No                  |
-| [Harness](sources/harness.md)                                                               | Alpha                | No                  |
-| [Harvest](sources/harvest.md)                                                               | Generally Available  | Yes                 |
-| [http-request](sources/http-request.md)                                                     | Alpha                | No                  |
-| [HubSpot](sources/hubspot.md)                                                               | Generally Available  | Yes                 |
-| [Insightly](sources/insightly.md)                                                           | Alpha                | Yes                 |
-| [Instagram](sources/instagram.md)                                                           | Generally Available  | Yes                 |
-| [Intercom](sources/intercom.md)                                                             | Generally Available  | Yes                 |
-| [Iterable](sources/iterable.md)                                                             | Generally Available  | Yes                 |
-| [Jenkins](sources/jenkins.md)                                                               | Alpha                | No                  |
-| [Jira](sources/jira.md)                                                                     | Alpha                | No                  |
-| [Kafka](sources/kafka.md)                                                                   | Alpha                | No                  |
-| [Klaviyo](sources/klaviyo.md)                                                               | Generally Available  | Yes                 |
-| [Kustomer](sources/kustomer.md)                                                             | Alpha                | Yes                 |
-| [Kyriba](sources/kyriba.md)                                                                 | Alpha                | No                  |
-| [Lemlist](sources/lemlist.md)                                                               | Alpha                | Yes                 |
-| [Lever](sources/lever-hiring.md)                                                            | Alpha                | No                  |
-| [LinkedIn Ads](sources/linkedin-ads.md)                                                     | Generally Available  | Yes                 |
-| [LinkedIn Pages](sources/linkedin-pages.md)                                                 | Alpha                | No                  |
-| [Linnworks](sources/linnworks.md)                                                           | Alpha                | Yes                 |
-| [Looker](sources/looker.md)                                                                 | Alpha                | Yes                 |
-| [Magento](sources/magento.md)                                                               | Alpha                | No                  |
-| [Mailchimp](sources/mailchimp.md)                                                           | Generally Available  | Yes                 |
-| [Marketo](sources/marketo.md)                                                               | Generally Available  | Yes                 |
-| [Metabase](sources/metabase.md)                                                             | Alpha                | Yes                 |
-| [Microsoft Dynamics AX](sources/microsoft-dynamics-ax.md)                                   | Alpha                | No                  |
-| [Microsoft Dynamics Customer Engagement](sources/microsoft-dynamics-customer-engagement.md) | Alpha                | No                  |
-| [Microsoft Dynamics GP](sources/microsoft-dynamics-gp.md)                                   | Alpha                | No                  |
-| [Microsoft Dynamics NAV](sources/microsoft-dynamics-nav.md)                                 | Alpha                | No                  |
-| [Microsoft SQL Server (MSSQL)](sources/mssql.md)                                            | Alpha                | Yes                 |
-| [Microsoft Teams](sources/microsoft-teams.md)                                               | Alpha                | Yes                 |
-| [Mixpanel](sources/mixpanel.md)                                                             | Generally Available  | Yes                 |
-| [Monday](sources/monday.md)                                                                 | Alpha                | Yes                 |
-| [Mongo DB](sources/mongodb-v2.md)                                                           | Alpha                | Yes                 |
-| [My Hours](sources/my-hours.md)                                                             | Alpha                | Yes                 |
-| [MySQL](sources/mysql.md)                                                                   | Beta                 | Yes                 |
-| [Notion](sources/notion.md)                                                                 | Generally Available  | Yes                 |
-| [Okta](sources/okta.md)                                                                     | Alpha                | Yes                 |
-| [OneSignal](sources/onesignal.md)                                                           | Alpha                | No                  |
-| [OpenWeather](sources/openweather.md)                                                       | Alpha                | No                  |
-| [Oracle DB](sources/oracle.md)                                                              | Alpha                | Yes                 |
-| [Oracle Netsuite](sources/netsuite.md)                                                      | Generally Available  | Yes                 |
-| [Oracle PeopleSoft](sources/oracle-peoplesoft.md)                                           | Alpha                | No                  |
-| [Oracle Siebel CRM](sources/oracle-siebel-crm.md)                                           | Alpha                | No                  |
-| [Orb](sources/orb.md)                                                                       | Alpha                | Yes                 |
-| [Orbit](sources/orbit.md)                                                                   | Alpha                | Yes                 |
-| [Outreach](./sources/outreach.md)                                                           | Alpha                | No                  |
-| [PagerDuty](sources/pagerduty.md)                                                           | Alpha                | No                  |
-| [PayPal Transaction](sources/paypal-transaction.md)                                         | Generally Available  | Yes                 |
-| [Paystack](sources/paystack.md)                                                             | Alpha                | No                  |
-| [PersistIq](sources/persistiq.md)                                                           | Alpha                | Yes                 |
-| [Pinterest](sources/pinterest.md)                                                           | Generally Available  | Yes                 |
-| [Pipedrive](sources/pipedrive.md)                                                           | Alpha                | No                  |
-| [Pivotal Tracker](sources/pivotal-tracker.md)                                               | Alpha                | No                  |
-| [Plaid](sources/plaid.md)                                                                   | Alpha                | No                  |
-| [PokéAPI](sources/pokeapi.md)                                                               | Alpha                | Yes                 |
-| [Postgres](sources/postgres.md)                                                             | Generally Available  | Yes                 |
-| [PostHog](sources/posthog.md)                                                               | Alpha                | Yes                 |
-| [PrestaShop](sources/presta-shop.md)                                                        | Alpha                | Yes                 |
-| [Qualaroo](sources/qualaroo.md)                                                             | Alpha                | Yes                 |
-| [QuickBooks](sources/quickbooks.md)                                                         | Alpha                | No                  |
-| [Recharge](sources/recharge.md)                                                             | Generally Available  | Yes                 |
-| [Recurly](sources/recurly.md)                                                               | Alpha                | Yes                 |
-| [Redshift](sources/redshift.md)                                                             | Alpha                | Yes                 |
-| [Retently](sources/retently.md)                                                             | Alpha                | Yes                 |
-| [S3](sources/s3.md)                                                                         | Generally Available  | No                 |
-| [Salesforce](sources/salesforce.md)                                                         | Generally Available  | Yes                 |
-| [Salesloft](sources/salesloft.md)                                                           | Alpha                | No                  |
-| [SAP Business One](sources/sap-business-one.md)                                             | Alpha                | No                  |
-| [SearchMetrics](./sources/search-metrics.md)                                                | Alpha                | No                  |
-| [Sendgrid](sources/sendgrid.md)                                                             | Beta                 | Yes                 |
-| [Sentry](sources/sentry.md)                                                                 | Generally Available  | Yes                 |
-| [SFTP](sources/sftp.md)                                                                     | Alpha                | Yes                 |
-| [Shopify](sources/shopify.md)                                                               | Alpha                | No                  |
-| [Short.io](sources/shortio.md)                                                              | Alpha                | Yes                 |
-| [Slack](sources/slack.md)                                                                   | Generally Available  | Yes                 |
-| [Smartsheets](sources/smartsheets.md)                                                       | Beta                 | Yes                 |
-| [Snapchat Marketing](sources/snapchat-marketing.md)                                         | Generally Available  | Yes                 |
-| [Snowflake](sources/snowflake.md)                                                           | Alpha                | Yes                 |
-| [Spree Commerce](sources/spree-commerce.md)                                                 | Alpha                | No                  |
-| [Square](sources/square.md)                                                                 | Alpha                | Yes                 |
-| [Strava](sources/strava.md)                                                                 | Alpha                | No                  |
-| [Stripe](sources/stripe.md)                                                                 | Generally Available  | Yes                 |
-| [Sugar CRM](sources/sugar-crm.md)                                                           | Alpha                | No                  |
-| [SurveyMonkey](sources/surveymonkey.md)                                                     | Generally Available  | Yes                 |
-| [Tempo](sources/tempo.md)                                                                   | Alpha                | Yes                 |
-| [TiDB](sources/tidb.md)                                                                     | Alpha                | No                  |
-| [TikTok Marketing](./sources/tiktok-marketing.md)                                           | Generally Available  | Yes                 |
-| [Trello](sources/trello.md)                                                                 | Alpha                | No                  |
-| [Twilio](sources/twilio.md)                                                                 | Generally Available  | Yes                 |
-| [Typeform](sources/typeform.md)                                                             | Alpha                | Yes                 |
-| [US Census](sources/us-census.md)                                                           | Alpha                | Yes                 |
-| [VictorOps](sources/victorops.md)                                                           | Alpha                | No                  |
-| [Webflow](sources/webflow.md        )                                                       | Alpha                | Yes                 |
-| [Whisky Hunter](sources/whisky-hunter.md        )                                           | Alpha                | No                  |
-| [WooCommerce](sources/woocommerce.md)                                                       | Alpha                | No                  |
-| [Wordpress](sources/wordpress.md)                                                           | Alpha                | No                  |
-| [Wrike](sources/wrike.md)                                                                   | Alpha                | No                  |
-| [YouTube Analytics](sources/youtube-analytics.md)                                           | Beta                 | Yes                 |
-| [Xkcd](sources/xkcd.md)                                                                     | Alpha                | No                  |
-| [Zencart](sources/zencart.md)                                                               | Alpha                | No                  |
-| [Zendesk Chat](sources/zendesk-chat.md)                                                     | Generally Available  | Yes                 |
-| [Zendesk Sunshine](sources/zendesk-sunshine.md)                                             | Alpha                | Yes                 |
-| [Zendesk Support](sources/zendesk-support.md)                                               | Generally Available  | Yes                 |
-| [Zendesk Talk](sources/zendesk-talk.md)                                                     | Generally Available  | Yes                 |
-| [Zenloop](sources/zenloop.md)                                                               | Alpha                | Yes                 |
-| [Zoho CRM](sources/zoho-crm.md)                                                             | Alpha                | No                  |
-| [Zoom](sources/zoom.md)                                                                     | Alpha                | No                  |
-| [Zuora](sources/zuora.md)                                                                   | Alpha                | Yes                 |
-
-## Destinations
-
-| Connector                                                  | Product Release Stage| Available in Cloud? |
-|:-----------------------------------------------------------| :------------------- | :------------------ |
-| [Amazon SQS](destinations/amazon-sqs.md)                   | Alpha                | No                  |
-| [Amazon Datalake](destinations/aws-datalake.md)            | Alpha                | No                  |
-| [AzureBlobStorage](destinations/azureblobstorage.md)       | Alpha                | Yes                 |
-| [BigQuery](destinations/bigquery.md)                       | Generally Available  | Yes                 |
-| [Cassandra](destinations/cassandra.md)                     | Alpha                | No                  |
-| [Chargify (Keen)](destinations/chargify.md)                | Alpha                | Yes                 |
-| [ClickHouse](destinations/clickhouse.md)                   | Alpha                | Yes                 |
-| [Databricks](destinations/databricks.md)                   | Alpha                | No                  |
-| [DynamoDB](destinations/dynamodb.md)                       | Alpha                | No                  |
-| [Elasticsearch](destinations/elasticsearch.md)             | Alpha                | No                  |
-| [End-to-End Testing](destinations/e2e-test.md)             | Alpha                | Yes                 |
-| [Firebolt](destinations/firebolt.md)                       | Alpha                | Yes                 |
-| [Google Cloud Storage (GCS)](destinations/gcs.md)          | Beta                 | Yes                 |
-| [Google Pubsub](destinations/pubsub.md)                    | Alpha                | Yes                 |
-| [Google Sheets](destinations/google-sheets.md)             | Alpha                | Yes                 |
-| [Kafka](destinations/kafka.md)                             | Alpha                | No                  |
-| [Keen](destinations/keen.md)                               | Alpha                | No                  |
-| [Kinesis](destinations/kinesis.md)                         | Alpha                | No                  |
-| [Local CSV](destinations/local-csv.md)                     | Alpha                | No                  |
-| [Local JSON](destinations/local-json.md)                   | Alpha                | No                  |
-| [MariaDB ColumnStore](destinations/mariadb-columnstore.md) | Alpha                | No                  |
-| [MeiliSearch](destinations/meilisearch.md)                 | Alpha                | No                  |
-| [MongoDB](destinations/mongodb.md)                         | Alpha                | No                  |
-| [MQTT](destinations/mqtt.md)                               | Alpha                | No                  |
-| [MS SQL Server](destinations/mssql.md)                     | Alpha                | Yes                 |
-| [MySQL](destinations/mysql.md)                             | Alpha                | Yes                 |
-| [Oracle](destinations/oracle.md)                           | Alpha                | Yes                 |
-| [Postgres](destinations/postgres.md)                       | Alpha                | Yes                 |
-| [Pulsar](destinations/pulsar.md)                           | Alpha                | No                  |
-| [R2](destinations/r2.md)                                   | Alpha                | No                  |
-| [RabbitMQ](destinations/rabbitmq.md)                       | Alpha                | No                  |
-| [Redis](destinations/redis.md)                             | Alpha                | No                  |
-| [Redshift](destinations/redshift.md)                       | Beta                 | Yes                 |
-| [Rockset](destinations/rockset.md)                         | Alpha                | No                  |
-| [S3](destinations/s3.md)                                   | Generally Available  | Yes                 |
-| [Scylla](destinations/scylla.md)                           | Alpha                | No                  |
-| [SFTP JSON](destinations/sftp-json.md)                     | Alpha                | Yes                 |
-| [Snowflake](destinations/snowflake.md)                     | Generally Available  | Yes                 |
-| [SQLite](destinations/sqlite.md)                           | Alpha                | No                  |
-| [Streamr](destinations/streamr.md)                         | Alpha                | No                  |
-| [TiDB](destinations/tidb.md)                               | Alpha                | No                  |
->>>>>>> 43ca9fbf5fac1b0e1b00e84f77aa3a5c5e7ffcd9
-=======
 <iframe
     src="https://airbyte.metabaseapp.com/public/question/9af21fd5-ff87-4809-8e04-966207490e0b#titled=false&hide_download_button=true"
     frameborder="0"
@@ -461,5 +30,4 @@
     width="600"
     height="2000"
     allowtransparency
-></iframe>
->>>>>>> 0ee55af0
+></iframe>